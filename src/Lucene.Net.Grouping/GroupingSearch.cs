﻿using Lucene.Net.Queries.Function;
using Lucene.Net.Search.Grouping.Function;
using Lucene.Net.Search.Grouping.Terms;
using Lucene.Net.Support;
using Lucene.Net.Util;
using Lucene.Net.Util.Mutable;
using System;
using System.Collections;
using System.Collections.Generic;
using System.IO;

namespace Lucene.Net.Search.Grouping
{
    /*
     * Licensed to the Apache Software Foundation (ASF) under one or more
     * contributor license agreements.  See the NOTICE file distributed with
     * this work for additional information regarding copyright ownership.
     * The ASF licenses this file to You under the Apache License, Version 2.0
     * (the "License"); you may not use this file except in compliance with
     * the License.  You may obtain a copy of the License at
     *
     *     http://www.apache.org/licenses/LICENSE-2.0
     *
     * Unless required by applicable law or agreed to in writing, software
     * distributed under the License is distributed on an "AS IS" BASIS,
     * WITHOUT WARRANTIES OR CONDITIONS OF ANY KIND, either express or implied.
     * See the License for the specific language governing permissions and
     * limitations under the License.
     */

    /// <summary>
    /// Convenience class to perform grouping in a non distributed environment.
    /// @lucene.experimental
    /// </summary>
    public class GroupingSearch
    {
        private readonly string groupField;
        private readonly ValueSource groupFunction;
        private readonly IDictionary /* Map<?, ?> */ valueSourceContext;
        private readonly Filter groupEndDocs;

        private Sort groupSort = Sort.RELEVANCE;
        private Sort sortWithinGroup;

        private int groupDocsOffset;
        private int groupDocsLimit = 1;
        private bool fillSortFields;
        private bool includeScores = true;
        private bool includeMaxScore = true;

        private double? maxCacheRAMMB;
        private int? maxDocsToCache;
        private bool cacheScores;
        private bool allGroups;
        private bool allGroupHeads;
        private int initialSize = 128;

        private ICollection /* Collection<?> */ matchingGroups;
        private IBits matchingGroupHeads;

        /// <summary>
        /// Constructs a <see cref="GroupingSearch"/> instance that groups documents by index terms using the <see cref="FieldCache"/>.
        /// The group field can only have one token per document. This means that the field must not be analysed.
        /// </summary>
        /// <param name="groupField">The name of the field to group by.</param>
        public GroupingSearch(string groupField)
            : this(groupField, null, null, null)
        {
        }

        /// <summary>
        /// Constructs a <see cref="GroupingSearch"/> instance that groups documents by function using a <see cref="ValueSource"/>
        /// instance.
        /// </summary>
        /// <param name="groupFunction">The function to group by specified as <see cref="ValueSource"/></param>
        /// <param name="valueSourceContext">The context of the specified groupFunction</param>
        public GroupingSearch(ValueSource groupFunction, IDictionary /* Map<?, ?> */ valueSourceContext)
            : this(null, groupFunction, valueSourceContext, null)
        {

        }

        /// <summary>
        /// Constructor for grouping documents by doc block.
        /// This constructor can only be used when documents belonging in a group are indexed in one block.
        /// </summary>
        /// <param name="groupEndDocs">The filter that marks the last document in all doc blocks</param>
        public GroupingSearch(Filter groupEndDocs)
            : this(null, null, null, groupEndDocs)
        {
        }

        private GroupingSearch(string groupField, ValueSource groupFunction, IDictionary /* Map<?, ?> */ valueSourceContext, Filter groupEndDocs)
        {
            this.groupField = groupField;
            this.groupFunction = groupFunction;
            this.valueSourceContext = valueSourceContext;
            this.groupEndDocs = groupEndDocs;
        }

        /// <summary>
        /// Executes a grouped search. Both the first pass and second pass are executed on the specified searcher.
        /// </summary>
        /// <param name="searcher">The <see cref="IndexSearcher"/> instance to execute the grouped search on.</param>
        /// <param name="query">The query to execute with the grouping</param>
        /// <param name="groupOffset">The group offset</param>
        /// <param name="groupLimit">The number of groups to return from the specified group offset</param>
        /// <returns>the grouped result as a <see cref="ITopGroups{Object}"/> instance</returns>
        /// <exception cref="IOException">If any I/O related errors occur</exception>
        // LUCENENET additional method signature. Makes discovering the return type easier. 
        public virtual ITopGroups<object> Search(IndexSearcher searcher, Query query, int groupOffset, int groupLimit)
        {
            return Search<object>(searcher, null, query, groupOffset, groupLimit);
        }

        /// <summary>
        /// Executes a grouped search. Both the first pass and second pass are executed on the specified searcher.
        /// </summary>
        /// <param name="searcher">The <see cref="IndexSearcher"/> instance to execute the grouped search on.</param>
        /// <param name="filter">The filter to execute with the grouping</param>
        /// <param name="query">The query to execute with the grouping</param>
        /// <param name="groupOffset">The group offset</param>
        /// <param name="groupLimit">The number of groups to return from the specified group offset</param>
        /// <returns>the grouped result as a <see cref="ITopGroups{Object}"/> instance</returns>
        /// <exception cref="IOException">If any I/O related errors occur</exception>
        // LUCENENET additional method signature. Makes discovering the return type easier. 
        public virtual ITopGroups<object> Search(IndexSearcher searcher, Filter filter, Query query, int groupOffset, int groupLimit)
        {
            if (groupFunction != null)
            {
                return GroupByFunction<MutableValue>(searcher, filter, query, groupOffset, groupLimit);
            }
            else if (groupField != null)
            {
                return GroupByField<BytesRef>(searcher, filter, query, groupOffset, groupLimit);
            }
            else if (groupEndDocs != null)
            {
                return GroupByDocBlock<object>(searcher, filter, query, groupOffset, groupLimit);
            }
            else
            {
                throw new InvalidOperationException("Either groupField, groupFunction or groupEndDocs must be set."); // This can't happen...
            }
        }

        /// <summary>
        /// Executes a grouped search. Both the first pass and second pass are executed on the specified searcher.
        /// </summary>
        /// <typeparam name="TGroupValue">The expected return type of the search.</typeparam>
        /// <param name="searcher">The <see cref="IndexSearcher"/> instance to execute the grouped search on.</param>
        /// <param name="query">The query to execute with the grouping</param>
        /// <param name="groupOffset">The group offset</param>
        /// <param name="groupLimit">The number of groups to return from the specified group offset</param>
        /// <returns>the grouped result as a <see cref="ITopGroups{Object}"/> instance</returns>
        /// <exception cref="IOException">If any I/O related errors occur</exception>
        public virtual ITopGroups<TGroupValue> Search<TGroupValue>(IndexSearcher searcher, Query query, int groupOffset, int groupLimit)
        {
            return Search<TGroupValue>(searcher, null, query, groupOffset, groupLimit);
        }

        /// <summary>
        /// Executes a grouped search. Both the first pass and second pass are executed on the specified searcher.
        /// </summary>
        /// <typeparam name="TGroupValue">The expected return type of the search.</typeparam>
        /// <param name="searcher">The <see cref="IndexSearcher"/> instance to execute the grouped search on.</param>
        /// <param name="filter">The filter to execute with the grouping</param>
        /// <param name="query">The query to execute with the grouping</param>
        /// <param name="groupOffset">The group offset</param>
        /// <param name="groupLimit">The number of groups to return from the specified group offset</param>
        /// <returns>the grouped result as a <see cref="ITopGroups{Object}"/> instance</returns>
        /// <exception cref="IOException">If any I/O related errors occur</exception>
        public virtual ITopGroups<TGroupValue> Search<TGroupValue>(IndexSearcher searcher, Filter filter, Query query, int groupOffset, int groupLimit)
        {
            if (groupFunction != null)
            {
                //LUCENENET Specific gaurd clause provides diagnostic info when TGroupValue is inappropriate type.
                if (!typeof(TGroupValue).IsSubclassOf(typeof(MutableValue)) && typeof(TGroupValue) != typeof(MutableValue) && typeof(TGroupValue) != typeof(object))
                {
                    throw new Exception("Gneneric type specified must be MutableValue, inherit from MutableValue, or be of type object since grouping by function.");
                }
                return (ITopGroups<TGroupValue>)GroupByFunction<MutableValue>(searcher, filter, query, groupOffset, groupLimit);
            }
            else if (groupField != null)
            {
                return GroupByField<TGroupValue>(searcher, filter, query, groupOffset, groupLimit);
            }
            else if (groupEndDocs != null)
            {
                return GroupByDocBlock<TGroupValue>(searcher, filter, query, groupOffset, groupLimit);
            }
            else
            {
                throw IllegalStateException.Create("Either groupField, groupFunction or groupEndDocs must be set."); // This can't happen...
            }
        }

        /// <summary>
        /// Executes a grouped search base on the field specified via the constructor. Both the first pass
        /// and second pass are executed on the specified searcher.
        /// </summary>
        /// <param name="searcher">The <see cref="IndexSearcher"/> instance to execute the grouped search on.</param>
        /// <param name="query">The query to execute with the grouping</param>
        /// <param name="groupOffset">The group offset</param>
        /// <param name="groupLimit">The number of groups to return from the specified group offset</param>
        /// <returns>the grouped result as a <see cref="ITopGroups{Object}"/> instance</returns>
        /// <exception cref="IOException">If any I/O related errors occur</exception>
        // LUCENENET additional method signature. Makes searching by field easier due to concrete return type
        public virtual ITopGroups<BytesRef> SearchByField(IndexSearcher searcher, Query query, int groupOffset, int groupLimit)
        {
            return GroupByField<BytesRef>(searcher, null, query, groupOffset, groupLimit);
        }


        /// <summary>
        /// Executes a grouped search base on the field specified via the constructor. Both the first pass
        /// and second pass are executed on the specified searcher.
        /// </summary>
        /// <param name="searcher">The <see cref="IndexSearcher"/> instance to execute the grouped search on.</param>
        /// <param name="filter">The filter to execute with the grouping</param>
        /// <param name="query">The query to execute with the grouping</param>
        /// <param name="groupOffset">The group offset</param>
        /// <param name="groupLimit">The number of groups to return from the specified group offset</param>
        /// <returns>the grouped result as a <see cref="ITopGroups{Object}"/> instance</returns>
        /// <exception cref="IOException">If any I/O related errors occur</exception>
        // LUCENENET additional method signature. Makes searching by field easier due to concrete return type
        public virtual ITopGroups<BytesRef> SearchByField(IndexSearcher searcher, Filter filter, Query query, int groupOffset, int groupLimit)
        {
            if (groupField == null)
            {
                throw new NullReferenceException("Must use constructor to set pass a non null value for groupField.");
            }

            if (groupFunction != null)
            {
                throw new Exception("The groupFunction must be null.");
            }
            return GroupByField<BytesRef>(searcher, filter, query, groupOffset, groupLimit);
        }

        /// <summary>
        /// Executes a grouped search base on the function specified by a <see cref="ValueSource"/> passed via the constructor.
        /// Both the first pass and second pass are executed on the specified searcher.
        /// </summary>
        /// <param name="searcher">The <see cref="IndexSearcher"/> instance to execute the grouped search on.</param>
        /// <param name="query">The query to execute with the grouping</param>
        /// <param name="groupOffset">The group offset</param>
        /// <param name="groupLimit">The number of groups to return from the specified group offset</param>
        /// <returns>the grouped result as a <see cref="ITopGroups{Object}"/> instance</returns>
        /// <exception cref="IOException">If any I/O related errors occur</exception>
        // LUCENENET additional method signature. Makes searching by function easier due to ability to specify type of MutableValue returned.
        public virtual ITopGroups<TMutableValue> SearchByFunction<TMutableValue>(IndexSearcher searcher, Query query, int groupOffset, int groupLimit)
            where TMutableValue : MutableValue
        {
            return GroupByFunction<TMutableValue>(searcher, null, query, groupOffset, groupLimit);
        }

        /// <summary>
        /// Executes a grouped search base on the function specified by a <see cref="ValueSource"/> passed via the constructor.
        /// Both the first pass and second pass are executed on the specified searcher.
        /// </summary>
        /// <param name="searcher">The <see cref="IndexSearcher"/> instance to execute the grouped search on.</param>
        /// <param name="filter">The filter to execute with the grouping</param>
        /// <param name="query">The query to execute with the grouping</param>
        /// <param name="groupOffset">The group offset</param>
        /// <param name="groupLimit">The number of groups to return from the specified group offset</param>
        /// <returns>the grouped result as a <see cref="ITopGroups{Object}"/> instance</returns>
        /// <exception cref="IOException">If any I/O related errors occur</exception>
        // LUCENENET additional method signature. Makes searching by function easier due to ability to specify type of MutableValue returned.
        public virtual ITopGroups<TMutableValue> SearchByFunction<TMutableValue>(IndexSearcher searcher, Filter filter, Query query, int groupOffset, int groupLimit)
            where TMutableValue : MutableValue
        {
            if (groupFunction == null)
            {
<<<<<<< HEAD
                throw new NullReferenceException("Must pass a non null ValueSource via constructor.");

=======
                throw IllegalStateException.Create("Either groupField, groupFunction or groupEndDocs must be set."); // This can't happen...
>>>>>>> 29381d5d
            }

            if (groupField != null)
            {
                throw new Exception("The valueSource must be null.");
            }
            return GroupByFunction<TMutableValue>(searcher, filter, query, groupOffset, groupLimit);
        }

        //LUCENENET: Method replaced by two methods GroupByField and GroupByFunction so that a generic type constraint
        //           can be added to the GroupByFunction case.
        //protected virtual ITopGroups GroupByFieldOrFunction(IndexSearcher searcher, Filter filter, Query query, int groupOffset, int groupLimit)
        //{
        //}


        //LUCENENET Specific. One of two methods that replace GroupByFieldOrFunction. Used support SearchByField.
        //          This method is essentually a Field specific version of the GroupByFieldOrFunction.
        protected virtual ITopGroups<TGroupValue> GroupByField<TGroupValue>(IndexSearcher searcher, Filter filter, Query query, int groupOffset, int groupLimit)
        {
            int topN = groupOffset + groupLimit;
            IAbstractFirstPassGroupingCollector<TGroupValue> firstPassCollector;
            IAbstractAllGroupsCollector<TGroupValue> allGroupsCollector;
            AbstractAllGroupHeadsCollector allGroupHeadsCollector;

            if (groupField == null)
            {
                throw new NullReferenceException("groupField must be set via the constructor.");
            }

            firstPassCollector = (IAbstractFirstPassGroupingCollector<TGroupValue>)new TermFirstPassGroupingCollector(groupField, groupSort, topN);
            if (allGroups)
            {
                allGroupsCollector = (IAbstractAllGroupsCollector<TGroupValue>)new TermAllGroupsCollector(groupField, initialSize);
            }
            else
            {
                allGroupsCollector = null;
            }
            if (allGroupHeads)
            {
                allGroupHeadsCollector = TermAllGroupHeadsCollector.Create(groupField, sortWithinGroup, initialSize);
            }
            else
            {
                allGroupHeadsCollector = null;
            }

            ICollector firstRound;
            if (allGroupHeads || allGroups)
            {
                List<ICollector> collectors = new List<ICollector>();
                collectors.Add(firstPassCollector);

                if (allGroups)
                {
                    collectors.Add(allGroupsCollector);
                }
                if (allGroupHeads)
                {
                    collectors.Add(allGroupHeadsCollector);
                }
                firstRound = MultiCollector.Wrap(collectors.ToArray(/* new Collector[collectors.size()] */));
            }
            else
            {
                firstRound = firstPassCollector;
            }

            CachingCollector cachedCollector = null;
            if (maxCacheRAMMB != null || maxDocsToCache != null)
            {
                if (maxCacheRAMMB != null)
                {
                    cachedCollector = CachingCollector.Create(firstRound, cacheScores, maxCacheRAMMB.Value);
                }
                else
                {
                    cachedCollector = CachingCollector.Create(firstRound, cacheScores, maxDocsToCache.Value);
                }
                searcher.Search(query, filter, cachedCollector);
            }
            else
            {
                searcher.Search(query, filter, firstRound);
            }

            if (allGroups)
            {
                matchingGroups = (ICollection)allGroupsCollector.Groups;
            }
            else
            {
                matchingGroups = (ICollection)Collections.EmptyList<TGroupValue>();
            }
            if (allGroupHeads)
            {
                matchingGroupHeads = allGroupHeadsCollector.RetrieveGroupHeads(searcher.IndexReader.MaxDoc);
            }
            else
            {
                matchingGroupHeads = new Bits.MatchNoBits(searcher.IndexReader.MaxDoc);
            }

            IEnumerable<ISearchGroup<TGroupValue>> topSearchGroups = firstPassCollector.GetTopGroups(groupOffset, fillSortFields);
            if (topSearchGroups == null)
            {
                // LUCENENET specific - optimized empty array creation
                return new TopGroups<TGroupValue>(Arrays.Empty<SortField>(), Arrays.Empty<SortField>(), 0, 0, Arrays.Empty<GroupDocs<TGroupValue>>(), float.NaN);
            }

            int topNInsideGroup = groupDocsOffset + groupDocsLimit;
            IAbstractSecondPassGroupingCollector<TGroupValue> secondPassCollector;
            
            secondPassCollector = new TermSecondPassGroupingCollector(groupField, topSearchGroups as IEnumerable<ISearchGroup<BytesRef>>, 
                groupSort, sortWithinGroup, topNInsideGroup, includeScores, includeMaxScore, fillSortFields)
                as IAbstractSecondPassGroupingCollector<TGroupValue>;

            if (cachedCollector != null && cachedCollector.IsCached)
            {
                cachedCollector.Replay(secondPassCollector);
            }
            else
            {
                searcher.Search(query, filter, secondPassCollector);
            }

            if (allGroups)
            {
                return new TopGroups<TGroupValue>(secondPassCollector.GetTopGroups(groupDocsOffset), matchingGroups.Count);
            }
            else
            {
                return secondPassCollector.GetTopGroups(groupDocsOffset);
            }
        }

        //LUCENENET Specific. One of two methods that replace GroupByFieldOrFunction. Used support
        //          SearchByFunction in a way that eliminates casting for the caller.
        //          This method is essentually a Function specific version of the GroupByFieldOrFunction.
        protected virtual ITopGroups<TMutableValue> GroupByFunction<TMutableValue>(IndexSearcher searcher, Filter filter, Query query, int groupOffset, int groupLimit)
            where TMutableValue: MutableValue
        {
            int topN = groupOffset + groupLimit;
            FunctionFirstPassGroupingCollector<TMutableValue> firstPassCollector;
            FunctionAllGroupsCollector<TMutableValue> allGroupsCollector;
            AbstractAllGroupHeadsCollector allGroupHeadsCollector;

            if (groupFunction == null)
            {
                throw new NullReferenceException("groupFunction must be set via the constructor by specifying a ValueSource.");
            }
           
            firstPassCollector = new FunctionFirstPassGroupingCollector<TMutableValue>(groupFunction, valueSourceContext, groupSort, topN);
            if (allGroups)
            {
                allGroupsCollector = new FunctionAllGroupsCollector<TMutableValue>(groupFunction, valueSourceContext);
            }
            else
            {
                allGroupsCollector = null;
            }
            if (allGroupHeads)
            {
                allGroupHeadsCollector = new FunctionAllGroupHeadsCollector(groupFunction, valueSourceContext, sortWithinGroup);
            }
            else
            {
                allGroupHeadsCollector = null;
            }
            

            ICollector firstRound;
            if (allGroupHeads || allGroups)
            {
                List<ICollector> collectors = new List<ICollector>();
                collectors.Add(firstPassCollector);

                if (allGroups)
                {
                    collectors.Add(allGroupsCollector);
                }
                if (allGroupHeads)
                {
                    collectors.Add(allGroupHeadsCollector);
                }
                firstRound = MultiCollector.Wrap(collectors.ToArray(/* new Collector[collectors.size()] */));
            }
            else
            {
                firstRound = firstPassCollector;
            }

            CachingCollector cachedCollector = null;
            if (maxCacheRAMMB != null || maxDocsToCache != null)
            {
                if (maxCacheRAMMB != null)
                {
                    cachedCollector = CachingCollector.Create(firstRound, cacheScores, maxCacheRAMMB.Value);
                }
                else
                {
                    cachedCollector = CachingCollector.Create(firstRound, cacheScores, maxDocsToCache.Value);
                }
                searcher.Search(query, filter, cachedCollector);
            }
            else
            {
                searcher.Search(query, filter, firstRound);
            }

            if (allGroups)
            {
                matchingGroups = (ICollection)allGroupsCollector.Groups;
            }
            else
            {
                matchingGroups = (ICollection)Collections.EmptyList<TMutableValue>();
            }
            if (allGroupHeads)
            {
                matchingGroupHeads = allGroupHeadsCollector.RetrieveGroupHeads(searcher.IndexReader.MaxDoc);
            }
            else
            {
                matchingGroupHeads = new Bits.MatchNoBits(searcher.IndexReader.MaxDoc);
            }

            IEnumerable<ISearchGroup<TMutableValue>> topSearchGroups = firstPassCollector.GetTopGroups(groupOffset, fillSortFields);
            if (topSearchGroups == null)
            {
                // LUCENENET specific - optimized empty array creation
                return new TopGroups<TMutableValue>(Arrays.Empty<SortField>(), Arrays.Empty<SortField>(), 0, 0, Arrays.Empty<GroupDocs<TMutableValue>>(), float.NaN);
            }

            int topNInsideGroup = groupDocsOffset + groupDocsLimit;
            IAbstractSecondPassGroupingCollector<TMutableValue> secondPassCollector;
           
            secondPassCollector = new FunctionSecondPassGroupingCollector<TMutableValue>(topSearchGroups as IEnumerable<ISearchGroup<TMutableValue>>,
                groupSort, sortWithinGroup, topNInsideGroup, includeScores, includeMaxScore, fillSortFields, groupFunction, valueSourceContext)
                as IAbstractSecondPassGroupingCollector<TMutableValue>;
            

            if (cachedCollector != null && cachedCollector.IsCached)
            {
                cachedCollector.Replay(secondPassCollector);
            }
            else
            {
                searcher.Search(query, filter, secondPassCollector);
            }

            if (allGroups)
            {
                return new TopGroups<TMutableValue>(secondPassCollector.GetTopGroups(groupDocsOffset), matchingGroups.Count);
            }
            else
            {
                return secondPassCollector.GetTopGroups(groupDocsOffset);
            }
        }

        protected virtual ITopGroups<TGroupValue> GroupByDocBlock<TGroupValue>(IndexSearcher searcher, Filter filter, Query query, int groupOffset, int groupLimit)
        {
            int topN = groupOffset + groupLimit;
            BlockGroupingCollector c = new BlockGroupingCollector(groupSort, topN, includeScores, groupEndDocs);
            searcher.Search(query, filter, c);
            int topNInsideGroup = groupDocsOffset + groupDocsLimit;
            return c.GetTopGroups<TGroupValue>(sortWithinGroup, groupOffset, groupDocsOffset, topNInsideGroup, fillSortFields);
        }

        /// <summary>
        /// Enables caching for the second pass search. The cache will not grow over a specified limit in MB.
        /// The cache is filled during the first pass searched and then replayed during the second pass searched.
        /// If the cache grows beyond the specified limit, then the cache is purged and not used in the second pass search.
        /// </summary>
        /// <param name="maxCacheRAMMB">The maximum amount in MB the cache is allowed to hold</param>
        /// <param name="cacheScores">Whether to cache the scores</param>
        /// <returns><c>this</c></returns>
        public virtual GroupingSearch SetCachingInMB(double maxCacheRAMMB, bool cacheScores)
        {
            this.maxCacheRAMMB = maxCacheRAMMB;
            this.maxDocsToCache = null;
            this.cacheScores = cacheScores;
            return this;
        }

        /// <summary>
        /// Enables caching for the second pass search. The cache will not contain more than the maximum specified documents.
        /// The cache is filled during the first pass searched and then replayed during the second pass searched.
        /// If the cache grows beyond the specified limit, then the cache is purged and not used in the second pass search.
        /// </summary>
        /// <param name="maxDocsToCache">The maximum number of documents the cache is allowed to hold</param>
        /// <param name="cacheScores">Whether to cache the scores</param>
        /// <returns><c>this</c></returns>
        public virtual GroupingSearch SetCaching(int maxDocsToCache, bool cacheScores)
        {
            this.maxDocsToCache = maxDocsToCache;
            this.maxCacheRAMMB = null;
            this.cacheScores = cacheScores;
            return this;
        }

        /// <summary>
        /// Disables any enabled cache.
        /// </summary>
        /// <returns><c>this</c></returns>
        public virtual GroupingSearch DisableCaching()
        {
            this.maxCacheRAMMB = null;
            this.maxDocsToCache = null;
            return this;
        }

        /// <summary>
        /// Specifies how groups are sorted.
        /// Defaults to <see cref="Sort.RELEVANCE"/>.
        /// </summary>
        /// <param name="groupSort">The sort for the groups.</param>
        /// <returns><c>this</c></returns>
        public virtual GroupingSearch SetGroupSort(Sort groupSort)
        {
            this.groupSort = groupSort;
            return this;
        }

        /// <summary>
        /// Specified how documents inside a group are sorted.
        /// Defaults to <see cref="Sort.RELEVANCE"/>.
        /// </summary>
        /// <param name="sortWithinGroup">The sort for documents inside a group</param>
        /// <returns><c>this</c></returns>
        public virtual GroupingSearch SetSortWithinGroup(Sort sortWithinGroup)
        {
            this.sortWithinGroup = sortWithinGroup;
            return this;
        }

        /// <summary>
        /// Specifies the offset for documents inside a group.
        /// </summary>
        /// <param name="groupDocsOffset">The offset for documents inside a</param>
        /// <returns><c>this</c></returns>
        public virtual GroupingSearch SetGroupDocsOffset(int groupDocsOffset)
        {
            this.groupDocsOffset = groupDocsOffset;
            return this;
        }

        /// <summary>
        /// Specifies the number of documents to return inside a group from the specified groupDocsOffset.
        /// </summary>
        /// <param name="groupDocsLimit">The number of documents to return inside a group</param>
        /// <returns><c>this</c></returns>
        public virtual GroupingSearch SetGroupDocsLimit(int groupDocsLimit)
        {
            this.groupDocsLimit = groupDocsLimit;
            return this;
        }

        /// <summary>
        /// Whether to also fill the sort fields per returned group and groups docs.
        /// </summary>
        /// <param name="fillSortFields">Whether to also fill the sort fields per returned group and groups docs</param>
        /// <returns><c>this</c></returns>
        public virtual GroupingSearch SetFillSortFields(bool fillSortFields)
        {
            this.fillSortFields = fillSortFields;
            return this;
        }

        /// <summary>
        /// Whether to include the scores per doc inside a group.
        /// </summary>
        /// <param name="includeScores">Whether to include the scores per doc inside a group</param>
        /// <returns><c>this</c></returns>
        public virtual GroupingSearch SetIncludeScores(bool includeScores)
        {
            this.includeScores = includeScores;
            return this;
        }

        /// <summary>
        /// Whether to include the score of the most relevant document per group.
        /// </summary>
        /// <param name="includeMaxScore">Whether to include the score of the most relevant document per group</param>
        /// <returns><c>this</c></returns>
        public virtual GroupingSearch SetIncludeMaxScore(bool includeMaxScore)
        {
            this.includeMaxScore = includeMaxScore;
            return this;
        }

        /// <summary>
        /// Whether to also compute all groups matching the query.
        /// This can be used to determine the number of groups, which can be used for accurate pagination.
        /// <para>
        /// When grouping by doc block the number of groups are automatically included in the <see cref="TopGroups"/> and this
        /// option doesn't have any influence.
        /// </para>
        /// </summary>
        /// <param name="allGroups">to also compute all groups matching the query</param>
        /// <returns><c>this</c></returns>
        public virtual GroupingSearch SetAllGroups(bool allGroups)
        {
            this.allGroups = allGroups;
            return this;
        }

        /// <summary>
        /// If <see cref="SetAllGroups(bool)"/> was set to <c>true</c> then all matching groups are returned, otherwise
        /// an empty collection is returned.
        /// </summary>
        /// <typeparam name="T">The group value type. This can be a <see cref="BytesRef"/> or a <see cref="MutableValue"/> instance. 
        /// If grouping by doc block this the group value is always <c>null</c>.</typeparam>
        /// <returns>all matching groups are returned, or an empty collection</returns>
        public virtual ICollection<T> GetAllMatchingGroups<T>()
        {
            return (ICollection<T>)matchingGroups;
        }

        /// <summary>
        /// If <see cref="SetAllGroups(bool)"/> was set to <c>true</c> then all matching groups are returned, otherwise
        /// an empty collection is returned.
        /// </summary>
        /// <returns>all matching groups are returned, or an empty collection</returns>
        /// <remarks>
        /// LUCENENET specific used to get the groups if the type is unknown or if the code expects
        /// any type, since <see cref="GetAllMatchingGroups{T}"/>
        /// will throw an exception if the return type is incorrect.
        /// </remarks>
        public virtual ICollection GetAllMatchingGroups()
        {
            return matchingGroups;
        }

        /// <summary>
        /// Whether to compute all group heads (most relevant document per group) matching the query.
        /// <para>
        /// This feature isn't enabled when grouping by doc block.
        /// </para>
        /// </summary>
        /// <param name="allGroupHeads">Whether to compute all group heads (most relevant document per group) matching the query</param>
        /// <returns><c>this</c></returns>
        public virtual GroupingSearch SetAllGroupHeads(bool allGroupHeads)
        {
            this.allGroupHeads = allGroupHeads;
            return this;
        }

        /// <summary>
        /// Returns the matching group heads if <see cref="SetAllGroupHeads(bool)"/> was set to true or an empty bit set.
        /// </summary>
        /// <returns>The matching group heads if <see cref="SetAllGroupHeads(bool)"/> was set to true or an empty bit set</returns>
        public virtual IBits GetAllGroupHeads()
        {
            return matchingGroupHeads;
        }

        /// <summary>
        /// Sets the initial size of some internal used data structures.
        /// This prevents growing data structures many times. This can improve the performance of the grouping at the cost of
        /// more initial RAM.
        /// <para>
        /// The <see cref="SetAllGroups(bool)"/> and <see cref="SetAllGroupHeads(bool)"/> features use this option.
        /// Defaults to 128.
        /// </para>
        /// </summary>
        /// <param name="initialSize">The initial size of some internal used data structures</param>
        /// <returns><c>this</c></returns>
        public virtual GroupingSearch SetInitialSize(int initialSize)
        {
            this.initialSize = initialSize;
            return this;
        }
    }
}<|MERGE_RESOLUTION|>--- conflicted
+++ resolved
@@ -140,7 +140,7 @@
             }
             else
             {
-                throw new InvalidOperationException("Either groupField, groupFunction or groupEndDocs must be set."); // This can't happen...
+                throw IllegalStateException.Create("Either groupField, groupFunction or groupEndDocs must be set."); // This can't happen...
             }
         }
 
@@ -226,14 +226,14 @@
         // LUCENENET additional method signature. Makes searching by field easier due to concrete return type
         public virtual ITopGroups<BytesRef> SearchByField(IndexSearcher searcher, Filter filter, Query query, int groupOffset, int groupLimit)
         {
-            if (groupField == null)
-            {
-                throw new NullReferenceException("Must use constructor to set pass a non null value for groupField.");
+            if (groupField is null)
+            {
+                throw IllegalStateException.Create("Must use constructor to set pass a non null value for groupField.");
             }
 
             if (groupFunction != null)
             {
-                throw new Exception("The groupFunction must be null.");
+                throw IllegalStateException.Create("The groupFunction must be null.");
             }
             return GroupByField<BytesRef>(searcher, filter, query, groupOffset, groupLimit);
         }
@@ -270,14 +270,9 @@
         public virtual ITopGroups<TMutableValue> SearchByFunction<TMutableValue>(IndexSearcher searcher, Filter filter, Query query, int groupOffset, int groupLimit)
             where TMutableValue : MutableValue
         {
-            if (groupFunction == null)
-            {
-<<<<<<< HEAD
-                throw new NullReferenceException("Must pass a non null ValueSource via constructor.");
-
-=======
+            if (groupFunction is null)
+            {
                 throw IllegalStateException.Create("Either groupField, groupFunction or groupEndDocs must be set."); // This can't happen...
->>>>>>> 29381d5d
             }
 
             if (groupField != null)
@@ -303,9 +298,9 @@
             IAbstractAllGroupsCollector<TGroupValue> allGroupsCollector;
             AbstractAllGroupHeadsCollector allGroupHeadsCollector;
 
-            if (groupField == null)
-            {
-                throw new NullReferenceException("groupField must be set via the constructor.");
+            if (groupField is null)
+            {
+                throw IllegalStateException.Create("groupField must be set via the constructor.");
             }
 
             firstPassCollector = (IAbstractFirstPassGroupingCollector<TGroupValue>)new TermFirstPassGroupingCollector(groupField, groupSort, topN);
@@ -428,7 +423,7 @@
 
             if (groupFunction == null)
             {
-                throw new NullReferenceException("groupFunction must be set via the constructor by specifying a ValueSource.");
+                throw IllegalStateException.Create("groupFunction must be set via the constructor by specifying a ValueSource.");
             }
            
             firstPassCollector = new FunctionFirstPassGroupingCollector<TMutableValue>(groupFunction, valueSourceContext, groupSort, topN);
